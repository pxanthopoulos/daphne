/*
 * Copyright 2021 The DAPHNE Consortium
 *
 * Licensed under the Apache License, Version 2.0 (the "License");
 * you may not use this file except in compliance with the License.
 * You may obtain a copy of the License at
 *
 *     http://www.apache.org/licenses/LICENSE-2.0
 *
 * Unless required by applicable law or agreed to in writing, software
 * distributed under the License is distributed on an "AS IS" BASIS,
 * WITHOUT WARRANTIES OR CONDITIONS OF ANY KIND, either express or implied.
 * See the License for the specific language governing permissions and
 * limitations under the License.
 */

#include "MTWrapper.h"
#include <runtime/local/vectorized/Tasks.h>

template<typename VT>
void MTWrapper<CSRMatrix<VT>>::executeCpuQueues(std::vector<std::function<void(CSRMatrix<VT> ***, Structure **,
        DCTX(ctx))>> funcs, CSRMatrix<VT> ***res, bool* isScalar, Structure **inputs, size_t numInputs, size_t numOutputs,
        const int64_t *outRows, const int64_t *outCols, VectorSplit *splits, VectorCombine *combines, DCTX(ctx),
        bool verbose) {
//     TODO: reduce code duplication
    auto inputProps = this->getInputProperties(inputs, numInputs, splits);
    auto len = inputProps.first;
    auto mem_required = inputProps.second;
    // ToDo: sparse output mem requirements
    auto row_mem = mem_required / len;

    std::vector<std::unique_ptr<TaskQueue>> q;
    std::vector<TaskQueue*> qvector;
    if (ctx->getUserConfig().pinWorkers) {
        for(int i=0; i<this->_numQueues; i++) {
            // Ideally queues would be created as such:
            // q.emplace_back(new BlockingTaskQueue(len));
            // However I'm getting an error so they are created with make_unique and get now.
            
            cpu_set_t cpuset;
            CPU_ZERO(&cpuset);
            CPU_SET(i, &cpuset);
            sched_setaffinity(0, sizeof(cpu_set_t), &cpuset);
            std::unique_ptr<TaskQueue> tmp = std::make_unique<BlockingTaskQueue>(len);
            q.push_back(std::move(tmp));
            qvector.push_back(q[i].get());
        }
    } else {
        for(int i=0; i<this->_numQueues; i++) {
            std::unique_ptr<TaskQueue> tmp = std::make_unique<BlockingTaskQueue>(len);
            q.push_back(std::move(tmp));
            qvector.push_back(q[i].get());
        }
    }

    auto batchSize8M = std::max(100ul, static_cast<size_t>(std::ceil(8388608 / row_mem)));
    if (this->_queueMode == 0) {
        this->initCPPWorkers(qvector, batchSize8M, verbose);
    } else if (this->_queueMode == 1) {
        this->initCPPWorkersPerGroup(qvector, this->topologyPhysicalIds, batchSize8M, verbose, this->_numQueues, this->_queueMode, this->_stealLogic, ctx->getUserConfig().pinWorkers);
    } else if (this->_queueMode == 2) {
        this->initCPPWorkersPerCPU(qvector, this->topologyPhysicalIds, batchSize8M, verbose, this->_numQueues, this->_queueMode, this->_stealLogic, ctx->getUserConfig().pinWorkers);
    } else {
        std::cerr << "Error in queue group setup" << std::endl;
    }


    for(size_t i = 0; i < numOutputs; i++)
        if(*(res[i]) != nullptr)
            throw std::runtime_error("TODO");

    std::vector<VectorizedDataSink<CSRMatrix<VT>> *> dataSinks(numOutputs);
    for(size_t i = 0; i < numOutputs; i++)
        dataSinks[i] = new VectorizedDataSink<CSRMatrix<VT>>(combines[i], outRows[i], outCols[i]);

    // lock for aggregation combine
    // TODO: multiple locks per output
    // create tasks and close input
    uint64_t startChunk = 0;
    uint64_t endChunk = 0;
    uint64_t currentItr = 0;
    uint64_t target = 0;
    int method=ctx->config.taskPartitioningScheme;
    int chunkParam = ctx->config.minimumTaskSize;
    if(chunkParam<=0)
        chunkParam=1;
    if (ctx->getUserConfig().prePartitionRows) {
        uint64_t oneChunk = len/this->_numQueues;
        int remainder = len - (oneChunk * this->_numQueues);
        std::vector<LoadPartitioning> lps;
        lps.emplace_back(method, oneChunk+remainder, chunkParam, this->_numThreads, false);
        for(int i=1; i<this->_numQueues; i++) {
            lps.emplace_back(method, oneChunk, chunkParam, this->_numThreads, false);
        }
        if (ctx->getUserConfig().pinWorkers) {
            for(int i=0; i<this->_numQueues; i++) {
                while (lps[i].hasNextChunk()) {
                    endChunk += lps[i].getNextChunk();
                    target = currentItr % this->_numQueues;
                    qvector[target]->enqueueTaskPinned(new CompiledPipelineTask<CSRMatrix<VT>>(CompiledPipelineTaskData<CSRMatrix<VT>>{funcs, isScalar,
                inputs, numInputs, numOutputs, outRows, outCols, splits, combines, startChunk, endChunk, outRows,
                outCols, 0, ctx}, dataSink), target);
                    startChunk = endChunk;
                }
            }
        } else {
            for(int i=0; i<this->_numQueues; i++) {
                while (lps[i].hasNextChunk()) {
                    endChunk += lps[i].getNextChunk();
                    target = currentItr % this->_numQueues;
                    qvector[target]->enqueueTask(new CompiledPipelineTask<CSRMatrix<VT>>(CompiledPipelineTaskData<CSRMatrix<VT>>{funcs, isScalar,
                inputs, numInputs, numOutputs, outRows, outCols, splits, combines, startChunk, endChunk, outRows,
<<<<<<< HEAD
                outCols, 0, ctx}, dataSink));
                    startChunk = endChunk;
                }
            }
        }
    } else {
        LoadPartitioning lp(method, len, chunkParam, this->_numThreads, false);
        if (ctx->getUserConfig().pinWorkers) {
            while (lp.hasNextChunk()) {
                endChunk += lp.getNextChunk();
                target = currentItr % this->_numQueues;
                qvector[target]->enqueueTaskPinned(new CompiledPipelineTask<CSRMatrix<VT>>(CompiledPipelineTaskData<CSRMatrix<VT>>{funcs, isScalar,
                inputs, numInputs, numOutputs, outRows, outCols, splits, combines, startChunk, endChunk, outRows,
                outCols, 0, ctx}, dataSink), target);
                startChunk = endChunk;
            }
        } else {
            while (lp.hasNextChunk()) {
                endChunk += lp.getNextChunk();
                target = currentItr % this->_numQueues;
                qvector[target]->enqueueTask(new CompiledPipelineTask<CSRMatrix<VT>>(CompiledPipelineTaskData<CSRMatrix<VT>>{funcs, isScalar,
                inputs, numInputs, numOutputs, outRows, outCols, splits, combines, startChunk, endChunk, outRows,
                outCols, 0, ctx}, dataSink));
                startChunk = endChunk;
            }
        }
    }
    for(int i=0; i<this->_numQueues; i++) {
        qvector[i]->closeInput();
=======
                outCols, 0, ctx}, dataSinks));
        startChunk = endChunk;
>>>>>>> 4b7629ca
    }

    this->joinAll();
    for(size_t i = 0; i < numOutputs; i++) {
        *(res[i]) = dataSinks[i]->consume();
        delete dataSinks[i];
    }
}

template<typename VT>
[[maybe_unused]] void MTWrapper<CSRMatrix<VT>>::executeQueuePerDeviceType(std::vector<std::function<void(CSRMatrix<VT> ***, Structure **,
        DCTX(ctx))>> funcs, CSRMatrix<VT> ***res, bool* isScalar, Structure **inputs, size_t numInputs, size_t numOutputs,
        int64_t *outRows, int64_t *outCols, VectorSplit *splits, VectorCombine *combines, DCTX(ctx), bool verbose) {
    throw std::runtime_error("sparse multi queue vect exec not implemented");
}

template class MTWrapper<CSRMatrix<double>>;
template class MTWrapper<CSRMatrix<float>>;<|MERGE_RESOLUTION|>--- conflicted
+++ resolved
@@ -98,9 +98,10 @@
                     endChunk += lps[i].getNextChunk();
                     target = currentItr % this->_numQueues;
                     qvector[target]->enqueueTaskPinned(new CompiledPipelineTask<CSRMatrix<VT>>(CompiledPipelineTaskData<CSRMatrix<VT>>{funcs, isScalar,
-                inputs, numInputs, numOutputs, outRows, outCols, splits, combines, startChunk, endChunk, outRows,
-                outCols, 0, ctx}, dataSink), target);
+                    inputs, numInputs, numOutputs, outRows, outCols, splits, combines, startChunk, endChunk, outRows,
+                    outCols, 0, ctx}, dataSinks), target);
                     startChunk = endChunk;
+		    currentItr++;
                 }
             }
         } else {
@@ -109,10 +110,10 @@
                     endChunk += lps[i].getNextChunk();
                     target = currentItr % this->_numQueues;
                     qvector[target]->enqueueTask(new CompiledPipelineTask<CSRMatrix<VT>>(CompiledPipelineTaskData<CSRMatrix<VT>>{funcs, isScalar,
-                inputs, numInputs, numOutputs, outRows, outCols, splits, combines, startChunk, endChunk, outRows,
-<<<<<<< HEAD
-                outCols, 0, ctx}, dataSink));
+                    inputs, numInputs, numOutputs, outRows, outCols, splits, combines, startChunk, endChunk, outRows,
+                    outCols, 0, ctx}, dataSinks));
                     startChunk = endChunk;
+		    currentItr++;
                 }
             }
         }
@@ -124,8 +125,9 @@
                 target = currentItr % this->_numQueues;
                 qvector[target]->enqueueTaskPinned(new CompiledPipelineTask<CSRMatrix<VT>>(CompiledPipelineTaskData<CSRMatrix<VT>>{funcs, isScalar,
                 inputs, numInputs, numOutputs, outRows, outCols, splits, combines, startChunk, endChunk, outRows,
-                outCols, 0, ctx}, dataSink), target);
+                outCols, 0, ctx}, dataSinks), target);
                 startChunk = endChunk;
+		currentItr++;
             }
         } else {
             while (lp.hasNextChunk()) {
@@ -133,17 +135,15 @@
                 target = currentItr % this->_numQueues;
                 qvector[target]->enqueueTask(new CompiledPipelineTask<CSRMatrix<VT>>(CompiledPipelineTaskData<CSRMatrix<VT>>{funcs, isScalar,
                 inputs, numInputs, numOutputs, outRows, outCols, splits, combines, startChunk, endChunk, outRows,
-                outCols, 0, ctx}, dataSink));
+                outCols, 0, ctx}, dataSinks));
                 startChunk = endChunk;
+		currentItr++;
             }
         }
     }
     for(int i=0; i<this->_numQueues; i++) {
         qvector[i]->closeInput();
-=======
-                outCols, 0, ctx}, dataSinks));
         startChunk = endChunk;
->>>>>>> 4b7629ca
     }
 
     this->joinAll();
